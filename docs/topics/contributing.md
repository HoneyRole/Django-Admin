# Contributing to REST framework

> The world can only really be changed one piece at a time. The art is picking that piece.
>
> &mdash; [Tim Berners-Lee][cite]

There are many ways you can contribute to Django REST framework.  We'd like it to be a community-led project, so please get involved and help shape the future of the project.

# Community

If you use and enjoy REST framework please consider [staring the project on GitHub][github], and [upvoting it on Django packages][django-packages].  Doing so helps potential new users see that the project is well used, and help us continue to attract new users.

You might also consider writing a blog post on your experience with using REST framework, writing a tutorial about using the project with a particular javascript framework, or simply sharing the love on Twitter.

Other really great ways you can help move the community forward include helping answer questions on the [discussion group][google-group], or setting up an [email alert on StackOverflow][so-filter] so that you get notified of any new questions with the `django-rest-framework` tag.

When answering questions make sure to help future contributors find their way around by hyperlinking wherever possible to related threads and tickets, and include backlinks from those items if relevant. 

# Issues

Usage questions should be directed to the [discussion group][google-group].  Feature requests, bug reports and other issues should be raised on the GitHub [issue tracker][issues].

Some tips on good issue reporting:

* When decribing issues try to phrase your ticket in terms of the *behavior* you think needs changing rather than the *code* you think need changing.
* Search the issue list first for related items, and make sure you're running the latest version of REST framework before reporting an issue.
* If reporting a bug, then try to include a pull request with a failing test case.  This'll help us quickly identify if there is a valid issue, and make sure that it gets fixed more quickly if there is one. 



* TODO: Triage

# Development

* git clone & PYTHONPATH
* Pep8
* Recommend editor that runs pep8

### Pull requests

* Make pull requests early
* Describe branching

### Managing compatibility issues

* Describe compat module

# Testing

* Running the tests
* tox

# Documentation

The documentation for REST framework is built from the [Markdown][markdown] source files in [the docs directory][docs].

There are many great markdown editors that make working with the documentation really easy.  The [Mou editor for Mac][mou] is one such editor that comes highly recommended.

## Building the documentation

To build the documentation, simply run the `mkdocs.py` script.

    ./mkdocs.py

This will build the html output into the `html` directory.

You can build the documentation and open a preview in a browser window by using the `-p` flag.

    ./mkdocs.py -p

## Language style

Documentation should be in American English.  The tone of the documentation is very important - try to stick to a simple, plain, objective and well-balanced style where possible.

Some other tips:

* Keep paragraphs reasonably short.
* Use double spacing after the end of sentences.
* Don't use the abbreviations such as 'e.g..' but instead use long form, such as 'For example'.

## Markdown style

There are a couple of conventions you should follow when working on the documentation.

##### 1. Headers

Headers should use the hash style.  For example:

    ### Some important topic
    
The underline style should not be used.  **Don't do this:** 

    Some important topic
    ====================

##### 2. Links

Links should always use the reference style, with the referenced hyperlinks kept at the end of the document.

    Here is a link to [some other thing][other-thing].
    
    More text...
    
    [other-thing]: http://example.com/other/thing

This style helps keep the documentation source consistent and readable.

If you are hyperlinking to another REST framework document, you should use a relative link, and link to the `.md` suffix.  For example:

    [authentication]: ../api-guide/authentication.md

Linking in this style means you'll be able to click the hyperlink in your markdown editor to open the referenced document.  When the documentation is built, these links will be converted into regular links to HTML pages.

##### 3. Notes

If you want to draw attention to a note or warning, use a pair of enclosing lines, like so:

    ---
    
    **Note:** Make sure you do this thing.
    
    ---

<<<<<<< HEAD
# Third party packages
=======
# Third party packages
>>>>>>> 56800f7a

* Django reusable app

# Core committers

* Still use pull reqs
* Credits

[cite]: http://www.w3.org/People/Berners-Lee/FAQ.html
[github]: https://github.com/tomchristie/django-rest-framework
[django-packages]: https://www.djangopackages.com/grids/g/api/
[google-group]: https://groups.google.com/forum/?fromgroups#!forum/django-rest-framework
[so-filter]: http://stackexchange.com/filters/66475/rest-framework
[issues]: https://github.com/tomchristie/django-rest-framework/issues?state=open
[markdown]: http://daringfireball.net/projects/markdown/basics
[docs]: https://github.com/tomchristie/django-rest-framework/tree/master/docs
<<<<<<< HEAD
[mou]: http://mouapp.com/
=======
[mou]: http://mouapp.com/
>>>>>>> 56800f7a
<|MERGE_RESOLUTION|>--- conflicted
+++ resolved
@@ -25,8 +25,6 @@
 * When decribing issues try to phrase your ticket in terms of the *behavior* you think needs changing rather than the *code* you think need changing.
 * Search the issue list first for related items, and make sure you're running the latest version of REST framework before reporting an issue.
 * If reporting a bug, then try to include a pull request with a failing test case.  This'll help us quickly identify if there is a valid issue, and make sure that it gets fixed more quickly if there is one. 
-
-
 
 * TODO: Triage
 
@@ -121,11 +119,7 @@
     
     ---
 
-<<<<<<< HEAD
 # Third party packages
-=======
-# Third party packages
->>>>>>> 56800f7a
 
 * Django reusable app
 
@@ -142,8 +136,4 @@
 [issues]: https://github.com/tomchristie/django-rest-framework/issues?state=open
 [markdown]: http://daringfireball.net/projects/markdown/basics
 [docs]: https://github.com/tomchristie/django-rest-framework/tree/master/docs
-<<<<<<< HEAD
-[mou]: http://mouapp.com/
-=======
-[mou]: http://mouapp.com/
->>>>>>> 56800f7a
+[mou]: http://mouapp.com/