--- conflicted
+++ resolved
@@ -119,14 +119,8 @@
         module_path, class_name = '.'.join(parts[:-1]), parts[-1]
         module = importlib.import_module(module_path)
         return getattr(module, class_name)
-<<<<<<< HEAD
     except ImportError as e:
         msg = "Could not import '%s' for API setting '%s'. %s: %s." % (val, setting_name, e.__class__.__name__, e)
-=======
-    except:
-        raise
-        msg = "Could not import '%s' for API setting '%s'" % (val, setting_name)
->>>>>>> 37f0f555
         raise ImportError(msg)
 
 
