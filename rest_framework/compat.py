--- conflicted
+++ resolved
@@ -100,17 +100,7 @@
         return model_cls
 
 
-<<<<<<< HEAD
-# Django 1.5 add support for custom auth user model
-if django.VERSION >= (1, 5):
-    AUTH_USER_MODEL = settings.AUTH_USER_MODEL
-else:
-    AUTH_USER_MODEL = 'auth.User'
-
-
 # View._allowed_methods only present from 1.5 onwards
-=======
->>>>>>> 1cbe1278
 if django.VERSION >= (1, 5):
     from django.views.generic import View
 else:
