--- conflicted
+++ resolved
@@ -43,15 +43,7 @@
 except ImportError:
     django_filters = None
 
-<<<<<<< HEAD
-
-# django-guardian is optional
-try:
-    import guardian
-    import guardian.shortcuts  # Fixes #1624
-except ImportError:
-    guardian = None
-=======
+
 # Django-guardian is optional. Import only if guardian is in INSTALLED_APPS
 # Fixes (#1712). We keep the try/except for the test suite.
 guardian = None
@@ -61,7 +53,6 @@
         import guardian.shortcuts  # Fixes #1624
     except ImportError:
         pass
->>>>>>> 5fb931f0
 
 
 # cStringIO only if it's available, otherwise StringIO
