--- conflicted
+++ resolved
@@ -173,15 +173,12 @@
         if request.user.is_authenticated():
             return None  # Only throttle unauthenticated requests.
 
-<<<<<<< HEAD
-=======
         ident = request.META.get('HTTP_X_FORWARDED_FOR')
         if ident is None:
             ident = request.META.get('REMOTE_ADDR')
         else:
             ident = ''.join(ident.split())
 
->>>>>>> f378d645
         return self.cache_format % {
             'scope': self.scope,
             'ident': self.get_ident(request)
