--- conflicted
+++ resolved
@@ -1,5 +1,4 @@
 from __future__ import unicode_literals
-from django.core.urlresolvers import reverse
 from django.contrib.auth.models import User
 from django.http import HttpResponse
 from django.test import Client, TestCase
@@ -13,28 +12,19 @@
     TokenAuthentication,
     BasicAuthentication,
     SessionAuthentication,
-<<<<<<< HEAD
-    OAuthAuthentication
+    OAuthAuthentication,
+    OAuth2Authentication
 )
 from rest_framework.authtoken.models import Token
-from rest_framework.compat import patterns
-=======
-    OAuth2Authentication
-)
 from rest_framework.compat import patterns, url, include
-from rest_framework.compat import oauth2_provider
->>>>>>> f1c700ca
+from rest_framework.compat import oauth2_provider, oauth2_provider_models
+from rest_framework.compat import oauth, oauth_provider
 from rest_framework.tests.utils import RequestFactory
 from rest_framework.views import APIView
-from rest_framework.compat import oauth, oauth_provider
 import json
 import base64
-<<<<<<< HEAD
 import time
-=======
 import datetime
->>>>>>> f1c700ca
-
 
 factory = RequestFactory()
 
@@ -61,8 +51,8 @@
 )
 
 if oauth2_provider is not None:
-    urlpatterns += patterns('', 
-        url(r'^oauth2/', include('provider.oauth2.urls', namespace = 'oauth2')),
+    urlpatterns += patterns('',
+        url(r'^oauth2/', include('provider.oauth2.urls', namespace='oauth2')),
         url(r'^oauth2-test/$', MockView.as_view(authentication_classes=[OAuth2Authentication])),
     )
 
@@ -247,7 +237,6 @@
         self.assertEqual(response.data, {'detail': 'Bad credentials'})
 
 
-<<<<<<< HEAD
 class OAuthTests(TestCase):
     """OAuth 1.0a authentication"""
     urls = 'rest_framework.tests.authentication'
@@ -261,20 +250,12 @@
 
         self.consts = consts
 
-=======
-class OAuth2Tests(TestCase):
-    """OAuth 2.0 authentication"""
-    urls = 'rest_framework.tests.authentication'
-
-    def setUp(self):
->>>>>>> f1c700ca
         self.csrf_client = Client(enforce_csrf_checks=True)
         self.username = 'john'
         self.email = 'lennon@thebeatles.com'
         self.password = 'password'
         self.user = User.objects.create_user(self.username, self.email, self.password)
 
-<<<<<<< HEAD
         self.CONSUMER_KEY = 'consumer_key'
         self.CONSUMER_SECRET = 'consumer_secret'
         self.TOKEN_KEY = "token_key"
@@ -407,27 +388,39 @@
 
         response = self.csrf_client.post('/oauth/', HTTP_AUTHORIZATION=auth)
         self.assertEqual(response.status_code, 200)
-=======
+
+
+class OAuth2Tests(TestCase):
+    """OAuth 2.0 authentication"""
+    urls = 'rest_framework.tests.authentication'
+
+    def setUp(self):
+        self.csrf_client = Client(enforce_csrf_checks=True)
+        self.username = 'john'
+        self.email = 'lennon@thebeatles.com'
+        self.password = 'password'
+        self.user = User.objects.create_user(self.username, self.email, self.password)
+
         self.CLIENT_ID = 'client_key'
         self.CLIENT_SECRET = 'client_secret'
         self.ACCESS_TOKEN = "access_token"
         self.REFRESH_TOKEN = "refresh_token"
 
-        self.oauth2_client = oauth2_provider.models.Client.objects.create(
-                client_id=self.CLIENT_ID, 
+        self.oauth2_client = oauth2_provider_models.Client.objects.create(
+                client_id=self.CLIENT_ID,
                 client_secret=self.CLIENT_SECRET,
                 redirect_uri='',
                 client_type=0,
-                name='example', 
+                name='example',
                 user=None,
             )
 
-        self.access_token = oauth2_provider.models.AccessToken.objects.create(
+        self.access_token = oauth2_provider_models.AccessToken.objects.create(
                 token=self.ACCESS_TOKEN,
                 client=self.oauth2_client,
                 user=self.user,
             )
-        self.refresh_token = oauth2_provider.models.RefreshToken.objects.create(
+        self.refresh_token = oauth2_provider_models.RefreshToken.objects.create(
                 user=self.user,
                 access_token=self.access_token,
                 client=self.oauth2_client
@@ -520,5 +513,4 @@
         params = self._client_credentials_params()
         response = self.csrf_client.post('/oauth2-test/', params, HTTP_AUTHORIZATION=auth)
         self.assertIn(response.status_code, (status.HTTP_401_UNAUTHORIZED, status.HTTP_403_FORBIDDEN))
-        self.assertIn('Invalid token', response.content)
->>>>>>> f1c700ca
+        self.assertIn('Invalid token', response.content)