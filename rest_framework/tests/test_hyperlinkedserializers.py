--- conflicted
+++ resolved
@@ -1,13 +1,9 @@
 from __future__ import unicode_literals
 import json
-from django.conf.urls import patterns, url
 from django.test import TestCase
 from rest_framework import generics, status, serializers
-<<<<<<< HEAD
-=======
-from rest_framework.compat import patterns, url
+from django.conf.urls import patterns, url
 from rest_framework.settings import api_settings
->>>>>>> 04c64de3
 from rest_framework.test import APIRequestFactory
 from rest_framework.tests.models import (
     Anchor, BasicModel, ManyToManyModel, BlogPost, BlogPostComment,
