[tox]
envlist =
       py27-flake8,
       {py26,py27}-django14,
       {py26,py27,py32,py33,py34}-django{15,16},
       {py27,py32,py33,py34}-django{17,master}

[testenv]
commands = ./runtests.py --fast
setenv =
       PYTHONDONTWRITEBYTECODE=1
deps =
       django14: Django==1.4.16
       django15: Django==1.5.11
       django16: Django==1.6.8
       django17: Django==1.7.1
       djangomaster: https://github.com/django/django/zipball/master
       {py26,py27}-django{14,15,16,17}: django-guardian==1.2.3
       {py26,py27}-django{14,15,16}: oauth2==1.5.211
       {py26,py27}-django{14,15,16}: django-oauth-plus==2.2.1
       {py26,py27}-django{14,15}: django-oauth2-provider==0.2.3
       {py26,py27}-django16: django-oauth2-provider==0.2.4
       pytest-django==2.6.1
       django-filter==0.7
       defusedxml==0.3
       markdown>=2.1.0
       PyYAML>=3.10

[testenv:py27-flake8]
deps =
       pytest==2.5.2
       flake8==2.2.2
commands = ./runtests.py --lintonly

<<<<<<< HEAD
[testenv:py3.4-django1.7]
basepython = python3.4
deps = Django==1.7
       django-filter==0.7
       defusedxml==0.3
       Pillow==2.3.0
       pytest-django==2.6.1

[testenv:py3.3-django1.7]
basepython = python3.3
deps = Django==1.7
       django-filter==0.7
       defusedxml==0.3
       Pillow==2.3.0
       pytest-django==2.6.1

[testenv:py3.2-django1.7]
basepython = python3.2
deps = Django==1.7
       django-filter==0.7
       defusedxml==0.3
       Pillow==2.3.0
       pytest-django==2.6.1

[testenv:py2.7-django1.7]
basepython = python2.7
deps = Django==1.7
       django-filter==0.7
       defusedxml==0.3
       django-guardian==1.2.3
       Pillow==2.3.0
       pytest-django==2.6.1

[testenv:py3.4-django1.6]
basepython = python3.4
deps = Django==1.6.3
       django-filter==0.7
       defusedxml==0.3
       Pillow==2.3.0
       pytest-django==2.6.1

[testenv:py3.3-django1.6]
basepython = python3.3
deps = Django==1.6.3
       django-filter==0.7
       defusedxml==0.3
       Pillow==2.3.0
       pytest-django==2.6.1

[testenv:py3.2-django1.6]
basepython = python3.2
deps = Django==1.6.3
       django-filter==0.7
       defusedxml==0.3
       Pillow==2.3.0
       pytest-django==2.6.1

[testenv:py2.7-django1.6]
basepython = python2.7
deps = Django==1.6.3
       django-filter==0.7
       defusedxml==0.3
       django-guardian==1.2.3
       Pillow==2.3.0
       pytest-django==2.6.1

[testenv:py2.6-django1.6]
basepython = python2.6
deps = Django==1.6.3
       django-filter==0.7
       defusedxml==0.3
       django-guardian==1.2.3
       Pillow==2.3.0
       pytest-django==2.6.1

[testenv:py3.4-django1.5]
basepython = python3.4
deps = django==1.5.6
       django-filter==0.7
       defusedxml==0.3
       Pillow==2.3.0
       pytest-django==2.6.1

[testenv:py3.3-django1.5]
basepython = python3.3
deps = django==1.5.6
       django-filter==0.7
       defusedxml==0.3
       Pillow==2.3.0
       pytest-django==2.6.1

[testenv:py3.2-django1.5]
basepython = python3.2
deps = django==1.5.6
       django-filter==0.7
       defusedxml==0.3
       Pillow==2.3.0
       pytest-django==2.6.1

[testenv:py2.7-django1.5]
basepython = python2.7
deps = django==1.5.6
       django-filter==0.7
       defusedxml==0.3
       django-guardian==1.2.3
       Pillow==2.3.0
       pytest-django==2.6.1

[testenv:py2.6-django1.5]
basepython = python2.6
deps = django==1.5.6
       django-filter==0.7
       defusedxml==0.3
       django-guardian==1.2.3
       Pillow==2.3.0
       pytest-django==2.6.1

[testenv:py2.7-django1.4]
basepython = python2.7
deps = django==1.4.11
       django-filter==0.7
       defusedxml==0.3
       django-guardian==1.2.3
       Pillow==2.3.0
       pytest-django==2.6.1

[testenv:py2.6-django1.4]
basepython = python2.6
deps = django==1.4.11
       django-filter==0.7
       defusedxml==0.3
       django-guardian==1.2.3
       Pillow==2.3.0
       pytest-django==2.6.1
=======
[testenv:py27-docs]
deps =
       mkdocs>=0.11.1
commands = mkdocs build
>>>>>>> b35d2488
<|MERGE_RESOLUTION|>--- conflicted
+++ resolved
@@ -16,10 +16,6 @@
        django17: Django==1.7.1
        djangomaster: https://github.com/django/django/zipball/master
        {py26,py27}-django{14,15,16,17}: django-guardian==1.2.3
-       {py26,py27}-django{14,15,16}: oauth2==1.5.211
-       {py26,py27}-django{14,15,16}: django-oauth-plus==2.2.1
-       {py26,py27}-django{14,15}: django-oauth2-provider==0.2.3
-       {py26,py27}-django16: django-oauth2-provider==0.2.4
        pytest-django==2.6.1
        django-filter==0.7
        defusedxml==0.3
@@ -32,144 +28,7 @@
        flake8==2.2.2
 commands = ./runtests.py --lintonly
 
-<<<<<<< HEAD
-[testenv:py3.4-django1.7]
-basepython = python3.4
-deps = Django==1.7
-       django-filter==0.7
-       defusedxml==0.3
-       Pillow==2.3.0
-       pytest-django==2.6.1
-
-[testenv:py3.3-django1.7]
-basepython = python3.3
-deps = Django==1.7
-       django-filter==0.7
-       defusedxml==0.3
-       Pillow==2.3.0
-       pytest-django==2.6.1
-
-[testenv:py3.2-django1.7]
-basepython = python3.2
-deps = Django==1.7
-       django-filter==0.7
-       defusedxml==0.3
-       Pillow==2.3.0
-       pytest-django==2.6.1
-
-[testenv:py2.7-django1.7]
-basepython = python2.7
-deps = Django==1.7
-       django-filter==0.7
-       defusedxml==0.3
-       django-guardian==1.2.3
-       Pillow==2.3.0
-       pytest-django==2.6.1
-
-[testenv:py3.4-django1.6]
-basepython = python3.4
-deps = Django==1.6.3
-       django-filter==0.7
-       defusedxml==0.3
-       Pillow==2.3.0
-       pytest-django==2.6.1
-
-[testenv:py3.3-django1.6]
-basepython = python3.3
-deps = Django==1.6.3
-       django-filter==0.7
-       defusedxml==0.3
-       Pillow==2.3.0
-       pytest-django==2.6.1
-
-[testenv:py3.2-django1.6]
-basepython = python3.2
-deps = Django==1.6.3
-       django-filter==0.7
-       defusedxml==0.3
-       Pillow==2.3.0
-       pytest-django==2.6.1
-
-[testenv:py2.7-django1.6]
-basepython = python2.7
-deps = Django==1.6.3
-       django-filter==0.7
-       defusedxml==0.3
-       django-guardian==1.2.3
-       Pillow==2.3.0
-       pytest-django==2.6.1
-
-[testenv:py2.6-django1.6]
-basepython = python2.6
-deps = Django==1.6.3
-       django-filter==0.7
-       defusedxml==0.3
-       django-guardian==1.2.3
-       Pillow==2.3.0
-       pytest-django==2.6.1
-
-[testenv:py3.4-django1.5]
-basepython = python3.4
-deps = django==1.5.6
-       django-filter==0.7
-       defusedxml==0.3
-       Pillow==2.3.0
-       pytest-django==2.6.1
-
-[testenv:py3.3-django1.5]
-basepython = python3.3
-deps = django==1.5.6
-       django-filter==0.7
-       defusedxml==0.3
-       Pillow==2.3.0
-       pytest-django==2.6.1
-
-[testenv:py3.2-django1.5]
-basepython = python3.2
-deps = django==1.5.6
-       django-filter==0.7
-       defusedxml==0.3
-       Pillow==2.3.0
-       pytest-django==2.6.1
-
-[testenv:py2.7-django1.5]
-basepython = python2.7
-deps = django==1.5.6
-       django-filter==0.7
-       defusedxml==0.3
-       django-guardian==1.2.3
-       Pillow==2.3.0
-       pytest-django==2.6.1
-
-[testenv:py2.6-django1.5]
-basepython = python2.6
-deps = django==1.5.6
-       django-filter==0.7
-       defusedxml==0.3
-       django-guardian==1.2.3
-       Pillow==2.3.0
-       pytest-django==2.6.1
-
-[testenv:py2.7-django1.4]
-basepython = python2.7
-deps = django==1.4.11
-       django-filter==0.7
-       defusedxml==0.3
-       django-guardian==1.2.3
-       Pillow==2.3.0
-       pytest-django==2.6.1
-
-[testenv:py2.6-django1.4]
-basepython = python2.6
-deps = django==1.4.11
-       django-filter==0.7
-       defusedxml==0.3
-       django-guardian==1.2.3
-       Pillow==2.3.0
-       pytest-django==2.6.1
-=======
 [testenv:py27-docs]
 deps =
        mkdocs>=0.11.1
-commands = mkdocs build
->>>>>>> b35d2488
+commands = mkdocs build