import datetime
<<<<<<< HEAD
import os
=======
>>>>>>> f44e0c8a
import uuid
from decimal import Decimal

import django
import pytest
<<<<<<< HEAD
from django.utils import timezone
=======
from django.http import QueryDict
from django.utils import timezone

import rest_framework
>>>>>>> f44e0c8a
from rest_framework import serializers


# Tests for field keyword arguments and core functionality.
# ---------------------------------------------------------

class TestEmpty:
    """
    Tests for `required`, `allow_null`, `allow_blank`, `default`.
    """
    def test_required(self):
        """
        By default a field must be included in the input.
        """
        field = serializers.IntegerField()
        with pytest.raises(serializers.ValidationError) as exc_info:
            field.run_validation()
        assert exc_info.value.detail == ['This field is required.']

    def test_not_required(self):
        """
        If `required=False` then a field may be omitted from the input.
        """
        field = serializers.IntegerField(required=False)
        with pytest.raises(serializers.SkipField):
            field.run_validation()

    def test_disallow_null(self):
        """
        By default `None` is not a valid input.
        """
        field = serializers.IntegerField()
        with pytest.raises(serializers.ValidationError) as exc_info:
            field.run_validation(None)
        assert exc_info.value.detail == ['This field may not be null.']

    def test_allow_null(self):
        """
        If `allow_null=True` then `None` is a valid input.
        """
        field = serializers.IntegerField(allow_null=True)
        output = field.run_validation(None)
        assert output is None

    def test_disallow_blank(self):
        """
        By default '' is not a valid input.
        """
        field = serializers.CharField()
        with pytest.raises(serializers.ValidationError) as exc_info:
            field.run_validation('')
        assert exc_info.value.detail == ['This field may not be blank.']

    def test_allow_blank(self):
        """
        If `allow_blank=True` then '' is a valid input.
        """
        field = serializers.CharField(allow_blank=True)
        output = field.run_validation('')
        assert output == ''

    def test_default(self):
        """
        If `default` is set, then omitted values get the default input.
        """
        field = serializers.IntegerField(default=123)
        output = field.run_validation()
        assert output is 123


class TestSource:
    def test_source(self):
        class ExampleSerializer(serializers.Serializer):
            example_field = serializers.CharField(source='other')
        serializer = ExampleSerializer(data={'example_field': 'abc'})
        assert serializer.is_valid()
        assert serializer.validated_data == {'other': 'abc'}

    def test_redundant_source(self):
        class ExampleSerializer(serializers.Serializer):
            example_field = serializers.CharField(source='example_field')
        with pytest.raises(AssertionError) as exc_info:
            ExampleSerializer().fields
        assert str(exc_info.value) == (
            "It is redundant to specify `source='example_field'` on field "
            "'CharField' in serializer 'ExampleSerializer', because it is the "
            "same as the field name. Remove the `source` keyword argument."
        )

    def test_callable_source(self):
        class ExampleSerializer(serializers.Serializer):
            example_field = serializers.CharField(source='example_callable')

        class ExampleInstance(object):
            def example_callable(self):
                return 'example callable value'

        serializer = ExampleSerializer(ExampleInstance())
        assert serializer.data['example_field'] == 'example callable value'

    def test_callable_source_raises(self):
        class ExampleSerializer(serializers.Serializer):
            example_field = serializers.CharField(source='example_callable', read_only=True)

        class ExampleInstance(object):
            def example_callable(self):
                raise AttributeError('method call failed')

        with pytest.raises(ValueError) as exc_info:
            serializer = ExampleSerializer(ExampleInstance())
            serializer.data.items()

        assert 'method call failed' in str(exc_info.value)


class TestReadOnly:
    def setup(self):
        class TestSerializer(serializers.Serializer):
            read_only = serializers.ReadOnlyField()
            writable = serializers.IntegerField()
        self.Serializer = TestSerializer

    def test_validate_read_only(self):
        """
        Read-only serializers.should not be included in validation.
        """
        data = {'read_only': 123, 'writable': 456}
        serializer = self.Serializer(data=data)
        assert serializer.is_valid()
        assert serializer.validated_data == {'writable': 456}

    def test_serialize_read_only(self):
        """
        Read-only serializers.should be serialized.
        """
        instance = {'read_only': 123, 'writable': 456}
        serializer = self.Serializer(instance)
        assert serializer.data == {'read_only': 123, 'writable': 456}


class TestWriteOnly:
    def setup(self):
        class TestSerializer(serializers.Serializer):
            write_only = serializers.IntegerField(write_only=True)
            readable = serializers.IntegerField()
        self.Serializer = TestSerializer

    def test_validate_write_only(self):
        """
        Write-only serializers.should be included in validation.
        """
        data = {'write_only': 123, 'readable': 456}
        serializer = self.Serializer(data=data)
        assert serializer.is_valid()
        assert serializer.validated_data == {'write_only': 123, 'readable': 456}

    def test_serialize_write_only(self):
        """
        Write-only serializers.should not be serialized.
        """
        instance = {'write_only': 123, 'readable': 456}
        serializer = self.Serializer(instance)
        assert serializer.data == {'readable': 456}


class TestInitial:
    def setup(self):
        class TestSerializer(serializers.Serializer):
            initial_field = serializers.IntegerField(initial=123)
            blank_field = serializers.IntegerField()
        self.serializer = TestSerializer()

    def test_initial(self):
        """
        Initial values should be included when serializing a new representation.
        """
        assert self.serializer.data == {
            'initial_field': 123,
            'blank_field': None
        }


class TestLabel:
    def setup(self):
        class TestSerializer(serializers.Serializer):
            labeled = serializers.IntegerField(label='My label')
        self.serializer = TestSerializer()

    def test_label(self):
        """
        A field's label may be set with the `label` argument.
        """
        fields = self.serializer.fields
        assert fields['labeled'].label == 'My label'


class TestInvalidErrorKey:
    def setup(self):
        class ExampleField(serializers.Field):
            def to_native(self, data):
                self.fail('incorrect')
        self.field = ExampleField()

    def test_invalid_error_key(self):
        """
        If a field raises a validation error, but does not have a corresponding
        error message, then raise an appropriate assertion error.
        """
        with pytest.raises(AssertionError) as exc_info:
            self.field.to_native(123)
        expected = (
            'ValidationError raised by `ExampleField`, but error key '
            '`incorrect` does not exist in the `error_messages` dictionary.'
        )
        assert str(exc_info.value) == expected


class TestBooleanHTMLInput:
    def setup(self):
        class TestSerializer(serializers.Serializer):
            archived = serializers.BooleanField()
        self.Serializer = TestSerializer

    def test_empty_html_checkbox(self):
        """
        HTML checkboxes do not send any value, but should be treated
        as `False` by BooleanField.
        """
        # This class mocks up a dictionary like object, that behaves
        # as if it was returned for multipart or urlencoded data.
        serializer = self.Serializer(data=QueryDict(''))
        assert serializer.is_valid()
        assert serializer.validated_data == {'archived': False}


class TestHTMLInput:
    def test_empty_html_charfield(self):
        class TestSerializer(serializers.Serializer):
            message = serializers.CharField(default='happy')

        serializer = TestSerializer(data=QueryDict(''))
        assert serializer.is_valid()
        assert serializer.validated_data == {'message': 'happy'}

    def test_empty_html_integerfield(self):
        class TestSerializer(serializers.Serializer):
            message = serializers.IntegerField(default=123)

        serializer = TestSerializer(data=QueryDict('message='))
        assert serializer.is_valid()
        assert serializer.validated_data == {'message': 123}

    def test_empty_html_uuidfield_with_default(self):
        class TestSerializer(serializers.Serializer):
            message = serializers.UUIDField(default=uuid.uuid4)

        serializer = TestSerializer(data=QueryDict('message='))
        assert serializer.is_valid()
        assert list(serializer.validated_data.keys()) == ['message']

    def test_empty_html_uuidfield_with_optional(self):
        class TestSerializer(serializers.Serializer):
            message = serializers.UUIDField(required=False)

        serializer = TestSerializer(data=QueryDict('message='))
        assert serializer.is_valid()
        assert list(serializer.validated_data.keys()) == []

    def test_empty_html_charfield_allow_null(self):
        class TestSerializer(serializers.Serializer):
            message = serializers.CharField(allow_null=True)

        serializer = TestSerializer(data=QueryDict('message='))
        assert serializer.is_valid()
        assert serializer.validated_data == {'message': None}

    def test_empty_html_datefield_allow_null(self):
        class TestSerializer(serializers.Serializer):
            expiry = serializers.DateField(allow_null=True)

        serializer = TestSerializer(data=QueryDict('expiry='))
        assert serializer.is_valid()
        assert serializer.validated_data == {'expiry': None}

    def test_empty_html_charfield_allow_null_allow_blank(self):
        class TestSerializer(serializers.Serializer):
            message = serializers.CharField(allow_null=True, allow_blank=True)

        serializer = TestSerializer(data=QueryDict('message='))
        assert serializer.is_valid()
        assert serializer.validated_data == {'message': ''}

    def test_empty_html_charfield_required_false(self):
        class TestSerializer(serializers.Serializer):
            message = serializers.CharField(required=False)

        serializer = TestSerializer(data=QueryDict(''))
        assert serializer.is_valid()
        assert serializer.validated_data == {}

    def test_querydict_list_input(self):
        class TestSerializer(serializers.Serializer):
            scores = serializers.ListField(child=serializers.IntegerField())

        serializer = TestSerializer(data=QueryDict('scores=1&scores=3'))
        assert serializer.is_valid()
        assert serializer.validated_data == {'scores': [1, 3]}


class TestCreateOnlyDefault:
    def setup(self):
        default = serializers.CreateOnlyDefault('2001-01-01')

        class TestSerializer(serializers.Serializer):
            published = serializers.HiddenField(default=default)
            text = serializers.CharField()
        self.Serializer = TestSerializer

    def test_create_only_default_is_provided(self):
        serializer = self.Serializer(data={'text': 'example'})
        assert serializer.is_valid()
        assert serializer.validated_data == {
            'text': 'example', 'published': '2001-01-01'
        }

    def test_create_only_default_is_not_provided_on_update(self):
        instance = {
            'text': 'example', 'published': '2001-01-01'
        }
        serializer = self.Serializer(instance, data={'text': 'example'})
        assert serializer.is_valid()
        assert serializer.validated_data == {
            'text': 'example',
        }

    def test_create_only_default_callable_sets_context(self):
        """
        CreateOnlyDefault instances with a callable default should set_context
        on the callable if possible
        """
        class TestCallableDefault:
            def set_context(self, serializer_field):
                self.field = serializer_field

            def __call__(self):
                return "success" if hasattr(self, 'field') else "failure"

        class TestSerializer(serializers.Serializer):
            context_set = serializers.CharField(default=serializers.CreateOnlyDefault(TestCallableDefault()))

        serializer = TestSerializer(data={})
        assert serializer.is_valid()
        assert serializer.validated_data['context_set'] == 'success'


# Tests for field input and output values.
# ----------------------------------------

def get_items(mapping_or_list_of_two_tuples):
    # Tests accept either lists of two tuples, or dictionaries.
    if isinstance(mapping_or_list_of_two_tuples, dict):
        # {value: expected}
        return mapping_or_list_of_two_tuples.items()
    # [(value, expected), ...]
    return mapping_or_list_of_two_tuples


class FieldValues:
    """
    Base class for testing valid and invalid input values.
    """
    def test_valid_inputs(self):
        """
        Ensure that valid values return the expected validated data.
        """
        for input_value, expected_output in get_items(self.valid_inputs):
            assert self.field.run_validation(input_value) == expected_output

    def test_invalid_inputs(self):
        """
        Ensure that invalid values raise the expected validation error.
        """
        for input_value, expected_failure in get_items(self.invalid_inputs):
            with pytest.raises(serializers.ValidationError) as exc_info:
                self.field.run_validation(input_value)
            assert exc_info.value.detail == expected_failure

    def test_outputs(self):
        for output_value, expected_output in get_items(self.outputs):
            assert self.field.to_representation(output_value) == expected_output


# Boolean types...

class TestBooleanField(FieldValues):
    """
    Valid and invalid values for `BooleanField`.
    """
    valid_inputs = {
        'true': True,
        'false': False,
        '1': True,
        '0': False,
        1: True,
        0: False,
        True: True,
        False: False,
    }
    invalid_inputs = {
        'foo': ['"foo" is not a valid boolean.'],
        None: ['This field may not be null.']
    }
    outputs = {
        'true': True,
        'false': False,
        '1': True,
        '0': False,
        1: True,
        0: False,
        True: True,
        False: False,
        'other': True
    }
    field = serializers.BooleanField()


class TestNullBooleanField(FieldValues):
    """
    Valid and invalid values for `BooleanField`.
    """
    valid_inputs = {
        'true': True,
        'false': False,
        'null': None,
        True: True,
        False: False,
        None: None
    }
    invalid_inputs = {
        'foo': ['"foo" is not a valid boolean.'],
    }
    outputs = {
        'true': True,
        'false': False,
        'null': None,
        True: True,
        False: False,
        None: None,
        'other': True
    }
    field = serializers.NullBooleanField()


# String types...

class TestCharField(FieldValues):
    """
    Valid and invalid values for `CharField`.
    """
    valid_inputs = {
        1: '1',
        'abc': 'abc'
    }
    invalid_inputs = {
        '': ['This field may not be blank.']
    }
    outputs = {
        1: '1',
        'abc': 'abc'
    }
    field = serializers.CharField()

    def test_trim_whitespace_default(self):
        field = serializers.CharField()
        assert field.to_internal_value(' abc ') == 'abc'

    def test_trim_whitespace_disabled(self):
        field = serializers.CharField(trim_whitespace=False)
        assert field.to_internal_value(' abc ') == ' abc '

    def test_disallow_blank_with_trim_whitespace(self):
        field = serializers.CharField(allow_blank=False, trim_whitespace=True)

        with pytest.raises(serializers.ValidationError) as exc_info:
            field.run_validation('   ')
        assert exc_info.value.detail == ['This field may not be blank.']


class TestEmailField(FieldValues):
    """
    Valid and invalid values for `EmailField`.
    """
    valid_inputs = {
        'example@example.com': 'example@example.com',
        ' example@example.com ': 'example@example.com',
    }
    invalid_inputs = {
        'examplecom': ['Enter a valid email address.']
    }
    outputs = {}
    field = serializers.EmailField()


class TestRegexField(FieldValues):
    """
    Valid and invalid values for `RegexField`.
    """
    valid_inputs = {
        'a9': 'a9',
    }
    invalid_inputs = {
        'A9': ["This value does not match the required pattern."]
    }
    outputs = {}
    field = serializers.RegexField(regex='[a-z][0-9]')


class TestSlugField(FieldValues):
    """
    Valid and invalid values for `SlugField`.
    """
    valid_inputs = {
        'slug-99': 'slug-99',
    }
    invalid_inputs = {
        'slug 99': ['Enter a valid "slug" consisting of letters, numbers, underscores or hyphens.']
    }
    outputs = {}
    field = serializers.SlugField()


class TestURLField(FieldValues):
    """
    Valid and invalid values for `URLField`.
    """
    valid_inputs = {
        'http://example.com': 'http://example.com',
    }
    invalid_inputs = {
        'example.com': ['Enter a valid URL.']
    }
    outputs = {}
    field = serializers.URLField()


class TestUUIDField(FieldValues):
    """
    Valid and invalid values for `UUIDField`.
    """
    valid_inputs = {
        '825d7aeb-05a9-45b5-a5b7-05df87923cda': uuid.UUID('825d7aeb-05a9-45b5-a5b7-05df87923cda'),
        '825d7aeb05a945b5a5b705df87923cda': uuid.UUID('825d7aeb-05a9-45b5-a5b7-05df87923cda'),
        'urn:uuid:213b7d9b-244f-410d-828c-dabce7a2615d': uuid.UUID('213b7d9b-244f-410d-828c-dabce7a2615d'),
        284758210125106368185219588917561929842: uuid.UUID('d63a6fb6-88d5-40c7-a91c-9edf73283072')
    }
    invalid_inputs = {
        '825d7aeb-05a9-45b5-a5b7': ['"825d7aeb-05a9-45b5-a5b7" is not a valid UUID.']
    }
    outputs = {
        uuid.UUID('825d7aeb-05a9-45b5-a5b7-05df87923cda'): '825d7aeb-05a9-45b5-a5b7-05df87923cda'
    }
    field = serializers.UUIDField()

    def _test_format(self, uuid_format, formatted_uuid_0):
        field = serializers.UUIDField(format=uuid_format)
        assert field.to_representation(uuid.UUID(int=0)) == formatted_uuid_0
        assert field.to_internal_value(formatted_uuid_0) == uuid.UUID(int=0)

    def test_formats(self):
        self._test_format('int', 0)
        self._test_format('hex_verbose', '00000000-0000-0000-0000-000000000000')
        self._test_format('urn', 'urn:uuid:00000000-0000-0000-0000-000000000000')
        self._test_format('hex', '0' * 32)


class TestIPAddressField(FieldValues):
    """
    Valid and invalid values for `IPAddressField`
    """
    valid_inputs = {
        '127.0.0.1': '127.0.0.1',
        '192.168.33.255': '192.168.33.255',
        '2001:0db8:85a3:0042:1000:8a2e:0370:7334': '2001:db8:85a3:42:1000:8a2e:370:7334',
        '2001:cdba:0:0:0:0:3257:9652': '2001:cdba::3257:9652',
        '2001:cdba::3257:9652': '2001:cdba::3257:9652'
    }
    invalid_inputs = {
        '127001': ['Enter a valid IPv4 or IPv6 address.'],
        '127.122.111.2231': ['Enter a valid IPv4 or IPv6 address.'],
        '2001:::9652': ['Enter a valid IPv4 or IPv6 address.'],
        '2001:0db8:85a3:0042:1000:8a2e:0370:73341': ['Enter a valid IPv4 or IPv6 address.'],
    }
    outputs = {}
    field = serializers.IPAddressField()


class TestIPv4AddressField(FieldValues):
    """
    Valid and invalid values for `IPAddressField`
    """
    valid_inputs = {
        '127.0.0.1': '127.0.0.1',
        '192.168.33.255': '192.168.33.255',
    }
    invalid_inputs = {
        '127001': ['Enter a valid IPv4 address.'],
        '127.122.111.2231': ['Enter a valid IPv4 address.'],
    }
    outputs = {}
    field = serializers.IPAddressField(protocol='IPv4')


class TestIPv6AddressField(FieldValues):
    """
    Valid and invalid values for `IPAddressField`
    """
    valid_inputs = {
        '2001:0db8:85a3:0042:1000:8a2e:0370:7334': '2001:db8:85a3:42:1000:8a2e:370:7334',
        '2001:cdba:0:0:0:0:3257:9652': '2001:cdba::3257:9652',
        '2001:cdba::3257:9652': '2001:cdba::3257:9652'
    }
    invalid_inputs = {
        '2001:::9652': ['Enter a valid IPv4 or IPv6 address.'],
        '2001:0db8:85a3:0042:1000:8a2e:0370:73341': ['Enter a valid IPv4 or IPv6 address.'],
    }
    outputs = {}
    field = serializers.IPAddressField(protocol='IPv6')


class TestFilePathField(FieldValues):
    """
    Valid and invalid values for `FilePathField`
    """

    valid_inputs = {
        __file__: __file__,
    }
    invalid_inputs = {
        'wrong_path': ['"wrong_path" is not a valid path choice.']
    }
    outputs = {
    }
    field = serializers.FilePathField(
        path=os.path.abspath(os.path.dirname(__file__))
    )


# Number types...

class TestIntegerField(FieldValues):
    """
    Valid and invalid values for `IntegerField`.
    """
    valid_inputs = {
        '1': 1,
        '0': 0,
        1: 1,
        0: 0,
        1.0: 1,
        0.0: 0,
        '1.0': 1
    }
    invalid_inputs = {
        0.5: ['A valid integer is required.'],
        'abc': ['A valid integer is required.'],
        '0.5': ['A valid integer is required.']
    }
    outputs = {
        '1': 1,
        '0': 0,
        1: 1,
        0: 0,
        1.0: 1,
        0.0: 0
    }
    field = serializers.IntegerField()


class TestMinMaxIntegerField(FieldValues):
    """
    Valid and invalid values for `IntegerField` with min and max limits.
    """
    valid_inputs = {
        '1': 1,
        '3': 3,
        1: 1,
        3: 3,
    }
    invalid_inputs = {
        0: ['Ensure this value is greater than or equal to 1.'],
        4: ['Ensure this value is less than or equal to 3.'],
        '0': ['Ensure this value is greater than or equal to 1.'],
        '4': ['Ensure this value is less than or equal to 3.'],
    }
    outputs = {}
    field = serializers.IntegerField(min_value=1, max_value=3)


class TestFloatField(FieldValues):
    """
    Valid and invalid values for `FloatField`.
    """
    valid_inputs = {
        '1': 1.0,
        '0': 0.0,
        1: 1.0,
        0: 0.0,
        1.0: 1.0,
        0.0: 0.0,
    }
    invalid_inputs = {
        'abc': ["A valid number is required."]
    }
    outputs = {
        '1': 1.0,
        '0': 0.0,
        1: 1.0,
        0: 0.0,
        1.0: 1.0,
        0.0: 0.0,
    }
    field = serializers.FloatField()


class TestMinMaxFloatField(FieldValues):
    """
    Valid and invalid values for `FloatField` with min and max limits.
    """
    valid_inputs = {
        '1': 1,
        '3': 3,
        1: 1,
        3: 3,
        1.0: 1.0,
        3.0: 3.0,
    }
    invalid_inputs = {
        0.9: ['Ensure this value is greater than or equal to 1.'],
        3.1: ['Ensure this value is less than or equal to 3.'],
        '0.0': ['Ensure this value is greater than or equal to 1.'],
        '3.1': ['Ensure this value is less than or equal to 3.'],
    }
    outputs = {}
    field = serializers.FloatField(min_value=1, max_value=3)


class TestDecimalField(FieldValues):
    """
    Valid and invalid values for `DecimalField`.
    """
    valid_inputs = {
        '12.3': Decimal('12.3'),
        '0.1': Decimal('0.1'),
        10: Decimal('10'),
        0: Decimal('0'),
        12.3: Decimal('12.3'),
        0.1: Decimal('0.1'),
        '2E+2': Decimal('200'),
    }
    invalid_inputs = (
        ('abc', ["A valid number is required."]),
        (Decimal('Nan'), ["A valid number is required."]),
        (Decimal('Inf'), ["A valid number is required."]),
        ('12.345', ["Ensure that there are no more than 3 digits in total."]),
        ('0.01', ["Ensure that there are no more than 1 decimal places."]),
        (123, ["Ensure that there are no more than 2 digits before the decimal point."])
    )
    outputs = {
        '1': '1.0',
        '0': '0.0',
        '1.09': '1.1',
        '0.04': '0.0',
        1: '1.0',
        0: '0.0',
        Decimal('1.0'): '1.0',
        Decimal('0.0'): '0.0',
        Decimal('1.09'): '1.1',
        Decimal('0.04'): '0.0'
    }
    field = serializers.DecimalField(max_digits=3, decimal_places=1)


class TestMinMaxDecimalField(FieldValues):
    """
    Valid and invalid values for `DecimalField` with min and max limits.
    """
    valid_inputs = {
        '10.0': Decimal('10.0'),
        '20.0': Decimal('20.0'),
    }
    invalid_inputs = {
        '9.9': ['Ensure this value is greater than or equal to 10.'],
        '20.1': ['Ensure this value is less than or equal to 20.'],
    }
    outputs = {}
    field = serializers.DecimalField(
        max_digits=3, decimal_places=1,
        min_value=10, max_value=20
    )


class TestNoStringCoercionDecimalField(FieldValues):
    """
    Output values for `DecimalField` with `coerce_to_string=False`.
    """
    valid_inputs = {}
    invalid_inputs = {}
    outputs = {
        1.09: Decimal('1.1'),
        0.04: Decimal('0.0'),
        '1.09': Decimal('1.1'),
        '0.04': Decimal('0.0'),
        Decimal('1.09'): Decimal('1.1'),
        Decimal('0.04'): Decimal('0.0'),
    }
    field = serializers.DecimalField(
        max_digits=3, decimal_places=1,
        coerce_to_string=False
    )


# Date & time serializers...

class TestDateField(FieldValues):
    """
    Valid and invalid values for `DateField`.
    """
    valid_inputs = {
        '2001-01-01': datetime.date(2001, 1, 1),
        datetime.date(2001, 1, 1): datetime.date(2001, 1, 1),
    }
    invalid_inputs = {
        'abc': ['Date has wrong format. Use one of these formats instead: YYYY[-MM[-DD]].'],
        '2001-99-99': ['Date has wrong format. Use one of these formats instead: YYYY[-MM[-DD]].'],
        datetime.datetime(2001, 1, 1, 12, 00): ['Expected a date but got a datetime.'],
    }
    outputs = {
        datetime.date(2001, 1, 1): '2001-01-01',
        '2001-01-01': '2001-01-01',
        None: None,
        '': None,
    }
    field = serializers.DateField()


class TestCustomInputFormatDateField(FieldValues):
    """
    Valid and invalid values for `DateField` with a cutom input format.
    """
    valid_inputs = {
        '1 Jan 2001': datetime.date(2001, 1, 1),
    }
    invalid_inputs = {
        '2001-01-01': ['Date has wrong format. Use one of these formats instead: DD [Jan-Dec] YYYY.']
    }
    outputs = {}
    field = serializers.DateField(input_formats=['%d %b %Y'])


class TestCustomOutputFormatDateField(FieldValues):
    """
    Values for `DateField` with a custom output format.
    """
    valid_inputs = {}
    invalid_inputs = {}
    outputs = {
        datetime.date(2001, 1, 1): '01 Jan 2001'
    }
    field = serializers.DateField(format='%d %b %Y')


class TestNoOutputFormatDateField(FieldValues):
    """
    Values for `DateField` with no output format.
    """
    valid_inputs = {}
    invalid_inputs = {}
    outputs = {
        datetime.date(2001, 1, 1): datetime.date(2001, 1, 1)
    }
    field = serializers.DateField(format=None)


class TestDateTimeField(FieldValues):
    """
    Valid and invalid values for `DateTimeField`.
    """
    valid_inputs = {
        '2001-01-01 13:00': datetime.datetime(2001, 1, 1, 13, 00, tzinfo=timezone.UTC()),
        '2001-01-01T13:00': datetime.datetime(2001, 1, 1, 13, 00, tzinfo=timezone.UTC()),
        '2001-01-01T13:00Z': datetime.datetime(2001, 1, 1, 13, 00, tzinfo=timezone.UTC()),
        datetime.datetime(2001, 1, 1, 13, 00): datetime.datetime(2001, 1, 1, 13, 00, tzinfo=timezone.UTC()),
        datetime.datetime(2001, 1, 1, 13, 00, tzinfo=timezone.UTC()): datetime.datetime(2001, 1, 1, 13, 00, tzinfo=timezone.UTC()),
        # Django 1.4 does not support timezone string parsing.
        '2001-01-01T14:00+01:00' if (django.VERSION > (1, 4)) else '2001-01-01T13:00Z': datetime.datetime(2001, 1, 1, 13, 00, tzinfo=timezone.UTC())
    }
    invalid_inputs = {
        'abc': ['Datetime has wrong format. Use one of these formats instead: YYYY-MM-DDThh:mm[:ss[.uuuuuu]][+HH:MM|-HH:MM|Z].'],
        '2001-99-99T99:00': ['Datetime has wrong format. Use one of these formats instead: YYYY-MM-DDThh:mm[:ss[.uuuuuu]][+HH:MM|-HH:MM|Z].'],
        datetime.date(2001, 1, 1): ['Expected a datetime but got a date.'],
    }
    outputs = {
        datetime.datetime(2001, 1, 1, 13, 00): '2001-01-01T13:00:00',
        datetime.datetime(2001, 1, 1, 13, 00, tzinfo=timezone.UTC()): '2001-01-01T13:00:00Z'
    }
    field = serializers.DateTimeField(default_timezone=timezone.UTC())


class TestCustomInputFormatDateTimeField(FieldValues):
    """
    Valid and invalid values for `DateTimeField` with a cutom input format.
    """
    valid_inputs = {
        '1:35pm, 1 Jan 2001': datetime.datetime(2001, 1, 1, 13, 35, tzinfo=timezone.UTC()),
    }
    invalid_inputs = {
        '2001-01-01T20:50': ['Datetime has wrong format. Use one of these formats instead: hh:mm[AM|PM], DD [Jan-Dec] YYYY.']
    }
    outputs = {}
    field = serializers.DateTimeField(default_timezone=timezone.UTC(), input_formats=['%I:%M%p, %d %b %Y'])


class TestCustomOutputFormatDateTimeField(FieldValues):
    """
    Values for `DateTimeField` with a custom output format.
    """
    valid_inputs = {}
    invalid_inputs = {}
    outputs = {
        datetime.datetime(2001, 1, 1, 13, 00): '01:00PM, 01 Jan 2001',
    }
    field = serializers.DateTimeField(format='%I:%M%p, %d %b %Y')


class TestNoOutputFormatDateTimeField(FieldValues):
    """
    Values for `DateTimeField` with no output format.
    """
    valid_inputs = {}
    invalid_inputs = {}
    outputs = {
        datetime.datetime(2001, 1, 1, 13, 00): datetime.datetime(2001, 1, 1, 13, 00),
    }
    field = serializers.DateTimeField(format=None)


class TestNaiveDateTimeField(FieldValues):
    """
    Valid and invalid values for `DateTimeField` with naive datetimes.
    """
    valid_inputs = {
        datetime.datetime(2001, 1, 1, 13, 00, tzinfo=timezone.UTC()): datetime.datetime(2001, 1, 1, 13, 00),
        '2001-01-01 13:00': datetime.datetime(2001, 1, 1, 13, 00),
    }
    invalid_inputs = {}
    outputs = {}
    field = serializers.DateTimeField(default_timezone=None)


class TestTimeField(FieldValues):
    """
    Valid and invalid values for `TimeField`.
    """
    valid_inputs = {
        '13:00': datetime.time(13, 00),
        datetime.time(13, 00): datetime.time(13, 00),
    }
    invalid_inputs = {
        'abc': ['Time has wrong format. Use one of these formats instead: hh:mm[:ss[.uuuuuu]].'],
        '99:99': ['Time has wrong format. Use one of these formats instead: hh:mm[:ss[.uuuuuu]].'],
    }
    outputs = {
        datetime.time(13, 00): '13:00:00'
    }
    field = serializers.TimeField()


class TestCustomInputFormatTimeField(FieldValues):
    """
    Valid and invalid values for `TimeField` with a custom input format.
    """
    valid_inputs = {
        '1:00pm': datetime.time(13, 00),
    }
    invalid_inputs = {
        '13:00': ['Time has wrong format. Use one of these formats instead: hh:mm[AM|PM].'],
    }
    outputs = {}
    field = serializers.TimeField(input_formats=['%I:%M%p'])


class TestCustomOutputFormatTimeField(FieldValues):
    """
    Values for `TimeField` with a custom output format.
    """
    valid_inputs = {}
    invalid_inputs = {}
    outputs = {
        datetime.time(13, 00): '01:00PM'
    }
    field = serializers.TimeField(format='%I:%M%p')


class TestNoOutputFormatTimeField(FieldValues):
    """
    Values for `TimeField` with a no output format.
    """
    valid_inputs = {}
    invalid_inputs = {}
    outputs = {
        datetime.time(13, 00): datetime.time(13, 00)
    }
    field = serializers.TimeField(format=None)


@pytest.mark.skipif(django.VERSION < (1, 8),
                    reason='DurationField is only available for django1.8+')
class TestDurationField(FieldValues):
    """
    Valid and invalid values for `DurationField`.
    """
    valid_inputs = {
        '13': datetime.timedelta(seconds=13),
        '3 08:32:01.000123': datetime.timedelta(days=3, hours=8, minutes=32, seconds=1, microseconds=123),
        '08:01': datetime.timedelta(minutes=8, seconds=1),
        datetime.timedelta(days=3, hours=8, minutes=32, seconds=1, microseconds=123): datetime.timedelta(days=3, hours=8, minutes=32, seconds=1, microseconds=123),
    }
    invalid_inputs = {
        'abc': ['Duration has wrong format. Use one of these formats instead: [DD] [HH:[MM:]]ss[.uuuuuu].'],
        '3 08:32 01.123': ['Duration has wrong format. Use one of these formats instead: [DD] [HH:[MM:]]ss[.uuuuuu].'],
    }
    outputs = {
        datetime.timedelta(days=3, hours=8, minutes=32, seconds=1, microseconds=123): '3 08:32:01.000123',
    }
    if django.VERSION >= (1, 8):
        field = serializers.DurationField()


# Choice types...

class TestChoiceField(FieldValues):
    """
    Valid and invalid values for `ChoiceField`.
    """
    valid_inputs = {
        'poor': 'poor',
        'medium': 'medium',
        'good': 'good',
    }
    invalid_inputs = {
        'amazing': ['"amazing" is not a valid choice.']
    }
    outputs = {
        'good': 'good',
        '': '',
        'amazing': 'amazing',
    }
    field = serializers.ChoiceField(
        choices=[
            ('poor', 'Poor quality'),
            ('medium', 'Medium quality'),
            ('good', 'Good quality'),
        ]
    )

    def test_allow_blank(self):
        """
        If `allow_blank=True` then '' is a valid input.
        """
        field = serializers.ChoiceField(
            allow_blank=True,
            choices=[
                ('poor', 'Poor quality'),
                ('medium', 'Medium quality'),
                ('good', 'Good quality'),
            ]
        )
        output = field.run_validation('')
        assert output == ''


class TestChoiceFieldWithType(FieldValues):
    """
    Valid and invalid values for a `Choice` field that uses an integer type,
    instead of a char type.
    """
    valid_inputs = {
        '1': 1,
        3: 3,
    }
    invalid_inputs = {
        5: ['"5" is not a valid choice.'],
        'abc': ['"abc" is not a valid choice.']
    }
    outputs = {
        '1': 1,
        1: 1
    }
    field = serializers.ChoiceField(
        choices=[
            (1, 'Poor quality'),
            (2, 'Medium quality'),
            (3, 'Good quality'),
        ]
    )


class TestChoiceFieldWithListChoices(FieldValues):
    """
    Valid and invalid values for a `Choice` field that uses a flat list for the
    choices, rather than a list of pairs of (`value`, `description`).
    """
    valid_inputs = {
        'poor': 'poor',
        'medium': 'medium',
        'good': 'good',
    }
    invalid_inputs = {
        'awful': ['"awful" is not a valid choice.']
    }
    outputs = {
        'good': 'good'
    }
    field = serializers.ChoiceField(choices=('poor', 'medium', 'good'))


class TestMultipleChoiceField(FieldValues):
    """
    Valid and invalid values for `MultipleChoiceField`.
    """
    valid_inputs = {
        (): set(),
        ('aircon',): set(['aircon']),
        ('aircon', 'manual'): set(['aircon', 'manual']),
    }
    invalid_inputs = {
        'abc': ['Expected a list of items but got type "str".'],
        ('aircon', 'incorrect'): ['"incorrect" is not a valid choice.']
    }
    outputs = [
        (['aircon', 'manual', 'incorrect'], set(['aircon', 'manual', 'incorrect']))
    ]
    field = serializers.MultipleChoiceField(
        choices=[
            ('aircon', 'AirCon'),
            ('manual', 'Manual drive'),
            ('diesel', 'Diesel'),
        ]
    )

    def test_against_partial_and_full_updates(self):
        field = serializers.MultipleChoiceField(choices=(('a', 'a'), ('b', 'b')))
        field.partial = False
        assert field.get_value(QueryDict({})) == []
        field.partial = True
        assert field.get_value(QueryDict({})) == rest_framework.fields.empty


class TestEmptyMultipleChoiceField(FieldValues):
    """
    Invalid values for `MultipleChoiceField(allow_empty=False)`.
    """
    valid_inputs = {
    }
    invalid_inputs = (
        ([], ['This selection may not be empty.']),
    )
    outputs = [
    ]
    field = serializers.MultipleChoiceField(
        choices=[
            ('consistency', 'Consistency'),
            ('availability', 'Availability'),
            ('partition', 'Partition tolerance'),
        ],
        allow_empty=False
    )


# File serializers...

class MockFile:
    def __init__(self, name='', size=0, url=''):
        self.name = name
        self.size = size
        self.url = url

    def __eq__(self, other):
        return (
            isinstance(other, MockFile) and
            self.name == other.name and
            self.size == other.size and
            self.url == other.url
        )


class TestFileField(FieldValues):
    """
    Values for `FileField`.
    """
    valid_inputs = [
        (MockFile(name='example', size=10), MockFile(name='example', size=10))
    ]
    invalid_inputs = [
        ('invalid', ['The submitted data was not a file. Check the encoding type on the form.']),
        (MockFile(name='example.txt', size=0), ['The submitted file is empty.']),
        (MockFile(name='', size=10), ['No filename could be determined.']),
        (MockFile(name='x' * 100, size=10), ['Ensure this filename has at most 10 characters (it has 100).'])
    ]
    outputs = [
        (MockFile(name='example.txt', url='/example.txt'), '/example.txt'),
        ('', None)
    ]
    field = serializers.FileField(max_length=10)


class TestFieldFieldWithName(FieldValues):
    """
    Values for `FileField` with a filename output instead of URLs.
    """
    valid_inputs = {}
    invalid_inputs = {}
    outputs = [
        (MockFile(name='example.txt', url='/example.txt'), 'example.txt')
    ]
    field = serializers.FileField(use_url=False)


# Stub out mock Django `forms.ImageField` class so we don't *actually*
# call into it's regular validation, or require PIL for testing.
class FailImageValidation(object):
    def to_python(self, value):
        raise serializers.ValidationError(self.error_messages['invalid_image'])


class PassImageValidation(object):
    def to_python(self, value):
        return value


class TestInvalidImageField(FieldValues):
    """
    Values for an invalid `ImageField`.
    """
    valid_inputs = {}
    invalid_inputs = [
        (MockFile(name='example.txt', size=10), ['Upload a valid image. The file you uploaded was either not an image or a corrupted image.'])
    ]
    outputs = {}
    field = serializers.ImageField(_DjangoImageField=FailImageValidation)


class TestValidImageField(FieldValues):
    """
    Values for an valid `ImageField`.
    """
    valid_inputs = [
        (MockFile(name='example.txt', size=10), MockFile(name='example.txt', size=10))
    ]
    invalid_inputs = {}
    outputs = {}
    field = serializers.ImageField(_DjangoImageField=PassImageValidation)


# Composite serializers...

class TestListField(FieldValues):
    """
    Values for `ListField` with IntegerField as child.
    """
    valid_inputs = [
        ([1, 2, 3], [1, 2, 3]),
        (['1', '2', '3'], [1, 2, 3]),
        ([], [])
    ]
    invalid_inputs = [
        ('not a list', ['Expected a list of items but got type "str".']),
        ([1, 2, 'error'], ['A valid integer is required.'])
    ]
    outputs = [
        ([1, 2, 3], [1, 2, 3]),
        (['1', '2', '3'], [1, 2, 3])
    ]
    field = serializers.ListField(child=serializers.IntegerField())


class TestEmptyListField(FieldValues):
    """
    Values for `ListField` with allow_empty=False flag.
    """
    valid_inputs = {}
    invalid_inputs = [
        ([], ['This list may not be empty.'])
    ]
    outputs = {}
    field = serializers.ListField(child=serializers.IntegerField(), allow_empty=False)


class TestUnvalidatedListField(FieldValues):
    """
    Values for `ListField` with no `child` argument.
    """
    valid_inputs = [
        ([1, '2', True, [4, 5, 6]], [1, '2', True, [4, 5, 6]]),
    ]
    invalid_inputs = [
        ('not a list', ['Expected a list of items but got type "str".']),
    ]
    outputs = [
        ([1, '2', True, [4, 5, 6]], [1, '2', True, [4, 5, 6]]),
    ]
    field = serializers.ListField()


class TestDictField(FieldValues):
    """
    Values for `ListField` with CharField as child.
    """
    valid_inputs = [
        ({'a': 1, 'b': '2', 3: 3}, {'a': '1', 'b': '2', '3': '3'}),
    ]
    invalid_inputs = [
        ({'a': 1, 'b': None}, ['This field may not be null.']),
        ('not a dict', ['Expected a dictionary of items but got type "str".']),
    ]
    outputs = [
        ({'a': 1, 'b': '2', 3: 3}, {'a': '1', 'b': '2', '3': '3'}),
    ]
    field = serializers.DictField(child=serializers.CharField())


class TestUnvalidatedDictField(FieldValues):
    """
    Values for `ListField` with no `child` argument.
    """
    valid_inputs = [
        ({'a': 1, 'b': [4, 5, 6], 1: 123}, {'a': 1, 'b': [4, 5, 6], '1': 123}),
    ]
    invalid_inputs = [
        ('not a dict', ['Expected a dictionary of items but got type "str".']),
    ]
    outputs = [
        ({'a': 1, 'b': [4, 5, 6]}, {'a': 1, 'b': [4, 5, 6]}),
    ]
    field = serializers.DictField()


# Tests for FieldField.
# ---------------------

class MockRequest:
    def build_absolute_uri(self, value):
        return 'http://example.com' + value


class TestFileFieldContext:
    def test_fully_qualified_when_request_in_context(self):
        field = serializers.FileField(max_length=10)
        field._context = {'request': MockRequest()}
        obj = MockFile(name='example.txt', url='/example.txt')
        value = field.to_representation(obj)
        assert value == 'http://example.com/example.txt'


# Tests for SerializerMethodField.
# --------------------------------

class TestSerializerMethodField:
    def test_serializer_method_field(self):
        class ExampleSerializer(serializers.Serializer):
            example_field = serializers.SerializerMethodField()

            def get_example_field(self, obj):
                return 'ran get_example_field(%d)' % obj['example_field']

        serializer = ExampleSerializer({'example_field': 123})
        assert serializer.data == {
            'example_field': 'ran get_example_field(123)'
        }

    def test_redundant_method_name(self):
        class ExampleSerializer(serializers.Serializer):
            example_field = serializers.SerializerMethodField('get_example_field')

        with pytest.raises(AssertionError) as exc_info:
            ExampleSerializer().fields
        assert str(exc_info.value) == (
            "It is redundant to specify `get_example_field` on "
            "SerializerMethodField 'example_field' in serializer "
            "'ExampleSerializer', because it is the same as the default "
            "method name. Remove the `method_name` argument."
        )<|MERGE_RESOLUTION|>--- conflicted
+++ resolved
@@ -1,21 +1,14 @@
 import datetime
-<<<<<<< HEAD
 import os
-=======
->>>>>>> f44e0c8a
 import uuid
 from decimal import Decimal
 
 import django
 import pytest
-<<<<<<< HEAD
-from django.utils import timezone
-=======
 from django.http import QueryDict
 from django.utils import timezone
 
 import rest_framework
->>>>>>> f44e0c8a
 from rest_framework import serializers
 
 
